import numpy as np
import torch
import sympy as sym

from .envelope import Envelope
from .basis_utils import bessel_basis, real_sph_harm


class BesselBasisLayer(torch.nn.Module):
    """
    1D Bessel Basis

    Parameters
    ----------
    num_radial: int
        Controls maximum frequency.
    cutoff: float
        Cutoff distance in Angstrom.
    envelope_exponent: int = 5
        Exponent of the envelope function.
    """

    def __init__(
        self,
        num_radial: int,
        cutoff: float,
        envelope_exponent: int = 5,
        name="bessel_basis",
    ):
        super().__init__()
        self.num_radial = num_radial
        self.inv_cutoff = 1 / cutoff
        self.norm_const = (2 * self.inv_cutoff) ** 0.5

        self.envelope = Envelope(envelope_exponent)

        # Initialize frequencies at canonical positions
        self.frequencies = torch.nn.Parameter(
            data=torch.Tensor(
                np.pi * np.arange(1, self.num_radial + 1, dtype=np.float32)
            ),
            requires_grad=True,
        )

    def forward(self, d):
<<<<<<< HEAD
        d = d[:, None]
        d_scaled = d * self.inv_cutoff  # (nEdges,1)

=======
        d = d[:, None]  # (nEdges,1)
        d_scaled = d * self.inv_cutoff
>>>>>>> 0a6096c7
        env = self.envelope(d_scaled)
        return env * self.norm_const * torch.sin(self.frequencies * d_scaled) / d


class SphericalBasisLayer(torch.nn.Module):
    """
    2D Fourier Bessel Basis

    Parameters
    ----------
    num_spherical: int
        Controls maximum frequency.
    num_radial: int
        Controls maximum frequency.
    cutoff: float
        Cutoff distance in Angstrom.
    envelope_exponent: int = 5
        Exponent of the envelope function.
    efficient: bool
        Whether to use the (memory) efficient implementation or not.
    """

    def __init__(
        self,
        num_spherical: int,
        num_radial: int,
        cutoff: float,
        envelope_exponent: int = 5,
        efficient: bool = False,
        name: str = "spherical_basis",
    ):
        super().__init__()

        assert num_radial <= 64
        self.efficient = efficient
        self.num_radial = num_radial
        self.num_spherical = num_spherical
        self.envelope = Envelope(envelope_exponent)
        self.inv_cutoff = 1 / cutoff

        # retrieve formulas
        bessel_formulas = bessel_basis(num_spherical, num_radial)
        Y_lm = real_sph_harm(
            num_spherical, spherical_coordinates=True, zero_m_only=True
        )
        self.sph_funcs = []  # (num_spherical,)
        self.bessel_funcs = []  # (num_spherical * num_radial,)
        self.norm_const = self.inv_cutoff ** 1.5
        self.register_buffer(
            "device_buffer", torch.zeros(0), persistent=False
        )  # dummy buffer to get device of layer

        # convert to torch functions
        x = sym.symbols("x")
        theta = sym.symbols("theta")
        modules = {"sin": torch.sin, "cos": torch.cos, "sqrt": torch.sqrt}
        m = 0  # only single angle
        for l in range(len(Y_lm)):  # num_spherical
            if l == 0: 
                # Y_00 is only a constant -> function returns value and not tensor
                first_sph = sym.lambdify([theta], Y_lm[l][m], modules)
                self.sph_funcs.append(
                    lambda theta: torch.zeros_like(theta) + first_sph(theta)
                )
            else:
                self.sph_funcs.append(sym.lambdify([theta], Y_lm[l][m], modules))
            for n in range(num_radial):
                self.bessel_funcs.append(
                    sym.lambdify([x], bessel_formulas[l][n], modules)
                )

    def forward(self, D_ca, Angle_cab, id3_reduce_ca, Kidx):

        d_scaled = D_ca * self.inv_cutoff  # (nEdges,)
        u_d = self.envelope(d_scaled)
        rbf = [f(d_scaled) for f in self.bessel_funcs]
        # s: 0 0 0 0 1 1 1 1 ...
        # r: 0 1 2 3 0 1 2 3 ...
        rbf = torch.stack(rbf, dim=1)  # (nEdges, num_spherical * num_radial)
        rbf = rbf * self.norm_const
        rbf_env = u_d[:, None] * rbf  # (nEdges, num_spherical * num_radial)

        sph = [f(Angle_cab) for f in self.sph_funcs]
        sph = torch.stack(sph, dim=1)  # (nTriplets, num_spherical)

        if not self.efficient:
            rbf_env = rbf_env[id3_reduce_ca]  # (nTriplets, num_spherical * num_radial)
            rbf_env = rbf_env.view(-1, self.num_spherical, self.num_radial)
            # e.g. num_spherical = 3, num_radial = 2
            # z_ln: l: 0 0  1 1  2 2
            #       n: 0 1  0 1  0 1
            sph = sph.view(-1, self.num_spherical, 1)  # (nTriplets, num_spherical, 1)
            # e.g. num_spherical = 3, num_radial = 2
            # Y_lm: l: 0 0  1 1  2 2
            #       m: 0 0  0 0  0 0
            out = (rbf_env * sph).view(-1, self.num_spherical * self.num_radial)
            return out  # (nTriplets, num_spherical * num_radial)
        else:
            rbf_env = rbf_env.view(-1, self.num_spherical, self.num_radial)
            rbf_env = torch.transpose(
                rbf_env, 0, 1
            )  # (num_spherical, nEdges, num_radial)

            # Zero padded dense matrix
            # maximum number of neighbors, catch empty id_reduce_ji with maximum
            Kmax = 0 if sph.shape[0]==0 else torch.max(torch.max(Kidx + 1), torch.tensor(0))  
            nEdges = d_scaled.shape[0]

            sph2 = torch.zeros(
                nEdges, Kmax, self.num_spherical, device=self.device_buffer.device, dtype=sph.dtype
            )
            sph2[id3_reduce_ca, Kidx] = sph

            # (num_spherical, nEdges, num_radial), (nEdges, Kmax, num_spherical)
            return rbf_env, sph2


class TensorBasisLayer(torch.nn.Module):
    """
    3D Fourier Bessel Basis

    Parameters
    ----------
    num_spherical: int
        Controls maximum frequency.
    num_radial: int
        Controls maximum frequency.
    cutoff: float
        Cutoff distance in Angstrom.
    envelope_exponent: int = 5
        Exponent of the envelope function.
    efficient: bool
        Whether to use the (memory) efficient implementation or not.
    """

    def __init__(
        self,
        num_spherical: int,
        num_radial: int,
        cutoff: float,
        envelope_exponent: int = 5,
        efficient=False,
        name: str = "tensor_basis",
    ):
        super().__init__()

        assert num_radial <= 64
        self.num_radial = num_radial
        self.num_spherical = num_spherical
        self.efficient = efficient

        self.inv_cutoff = 1 / cutoff
        self.envelope = Envelope(envelope_exponent)

        # retrieve formulas
        bessel_formulas = bessel_basis(num_spherical, num_radial)
        Y_lm = real_sph_harm(
            num_spherical, spherical_coordinates=True, zero_m_only=False
        )
        self.sph_funcs = []  # (num_spherical**2,)
        self.bessel_funcs = []  # (num_spherical * num_radial,)
        self.norm_const = self.inv_cutoff ** 1.5

        # convert to tensorflow functions
        x = sym.symbols("x")
        theta = sym.symbols("theta")
        phi = sym.symbols("phi")
        modules = {"sin": torch.sin, "cos": torch.cos, "sqrt": torch.sqrt}
        for l in range(len(Y_lm)):  # num_spherical
            for m in range(len(Y_lm[l])):
                if (
                    l == 0
                ):  # Y_00 is only a constant -> function returns value and not tensor
                    first_sph = sym.lambdify([theta, phi], Y_lm[l][m], modules)
                    self.sph_funcs.append(
                        lambda theta, phi: torch.zeros_like(theta)
                        + first_sph(theta, phi)
                    )
                else:
                    self.sph_funcs.append(
                        sym.lambdify([theta, phi], Y_lm[l][m], modules)
                    )
            for j in range(num_radial):
                self.bessel_funcs.append(
                    sym.lambdify([x], bessel_formulas[l][j], modules)
                )

        self.register_buffer(
            "degreeInOrder", torch.arange(num_spherical) * 2 + 1, persistent=False
        ) 

    def forward(self, D_ca, Alpha_cab, Theta_cabd, id4_reduce_ca, Kidx):

        d_scaled = D_ca * self.inv_cutoff
        u_d = self.envelope(d_scaled)

        rbf = [f(d_scaled) for f in self.bessel_funcs]
        # s: 0 0 0 0 1 1 1 1 ...
        # r: 0 1 2 3 0 1 2 3 ...
        rbf = torch.stack(rbf, dim=1)  # (nEdges, num_spherical * num_radial)
        rbf = rbf * self.norm_const

        rbf_env = u_d[:, None] * rbf  # (nEdges, num_spherical * num_radial)
        rbf_env = rbf_env.view(
            (-1, self.num_spherical, self.num_radial)
        )  # (nEdges, num_spherical, num_radial)
        rbf_env = torch.repeat_interleave(
            rbf_env, self.degreeInOrder, dim=1
        )  # (nEdges, num_spherical**2, num_radial)

        if not self.efficient:
            rbf_env = rbf_env.view(
                (-1, self.num_spherical ** 2 * self.num_radial)
            )  # (nEdges, num_spherical**2 * num_radial)
            rbf_env = rbf_env[
                id4_reduce_ca
            ]  # (nQuadruplets, num_spherical**2 * num_radial)
            # e.g. num_spherical = 3, num_radial = 2
            # j_ln: l: 0  0    1  1  1  1  1  1    2  2  2  2  2  2  2  2  2  2
            #       n: 0  1    0  1  0  1  0  1    0  1  0  1  0  1  0  1  0  1

        sph = [f(Alpha_cab, Theta_cabd) for f in self.sph_funcs]
        sph = torch.stack(sph, dim=1)  # (nQuadruplets, num_spherical**2)

        if not self.efficient:
            sph = torch.repeat_interleave(
                sph, self.num_radial, axis=1
            )  # (nQuadruplets, num_spherical**2 * num_radial)
            # e.g. num_spherical = 3, num_radial = 2
            # Y_lm: l: 0  0    1  1  1  1  1  1    2  2  2  2  2  2  2  2  2  2
            #       m: 0  0   -1 -1  0  0  1  1   -2 -2 -1 -1  0  0  1  1  2  2
            return rbf_env * sph  # (nQuadruplets, num_spherical**2 * num_radial)

        else:
            rbf_env = torch.transpose(rbf_env, 0, 1)  # (num_spherical**2, nEdges, num_radial)

            # Zero padded dense matrix
            # maximum number of neighbors, catch empty id_reduce_ji with maximum
            Kmax = 0 if sph.shape[0]==0 else torch.max(torch.max(Kidx + 1), torch.tensor(0))  
            nEdges = d_scaled.shape[0]

            sph2 = torch.zeros(
                nEdges, Kmax, self.num_spherical ** 2, device=self.degreeInOrder.device, dtype=sph.dtype
            )
            sph2[id4_reduce_ca, Kidx] = sph

            # (num_spherical**2, nEdges, num_radial), (nEdges, Kmax, num_spherical**2)
            return rbf_env, sph2<|MERGE_RESOLUTION|>--- conflicted
+++ resolved
@@ -43,14 +43,8 @@
         )
 
     def forward(self, d):
-<<<<<<< HEAD
-        d = d[:, None]
-        d_scaled = d * self.inv_cutoff  # (nEdges,1)
-
-=======
         d = d[:, None]  # (nEdges,1)
         d_scaled = d * self.inv_cutoff
->>>>>>> 0a6096c7
         env = self.envelope(d_scaled)
         return env * self.norm_const * torch.sin(self.frequencies * d_scaled) / d
 
